use anyhow::Error;
use tauri::AppHandle;
use types::{
    Channel, CustomChannel, CustomChannelExtraData, Filters, Group, IdName, Settings, Source, EPG,
};

pub mod log;
pub mod m3u;
pub mod media_type;
pub mod mpv;
pub mod notify;
pub mod settings;
pub mod share;
pub mod source_type;
pub mod sql;
pub mod types;
pub mod utils;
pub mod view_type;
pub mod xtream;

#[cfg_attr(mobile, tauri::mobile_entry_point)]
pub fn run() {
    tauri::Builder::default()
        .plugin(tauri_plugin_notification::init())
        .plugin(tauri_plugin_shell::init())
        .plugin(tauri_plugin_clipboard_manager::init())
        .plugin(tauri_plugin_dialog::init())
        .invoke_handler(tauri::generate_handler![
            get_m3u8,
            get_m3u8_from_link,
            play,
            get_settings,
            update_settings,
            search,
            get_xtream,
            refresh_source,
            get_episodes,
            favorite_channel,
            unfavorite_channel,
            source_name_exists,
            get_sources,
            delete_source,
            refresh_all,
            get_enabled_sources,
            toggle_source,
            delete_database,
            add_custom_channel,
            get_custom_channel_extra_data,
            edit_custom_channel,
            delete_custom_channel,
            add_custom_source,
            share_custom_channel,
            group_auto_complete,
            edit_custom_channel,
            edit_custom_group,
            add_custom_group,
            delete_custom_group,
            group_not_empty,
            group_exists,
            share_custom_group,
            share_custom_source,
            import,
            channel_exists,
            update_source,
            get_epg,
            download
        ])
        .run(tauri::generate_context!())
        .expect("error while running tauri application");
}

fn map_err_frontend(e: Error) -> String {
    return format!("{:?}", e);
}

#[tauri::command(async)]
fn get_m3u8(source: Source) -> Result<(), String> {
    m3u::read_m3u8(source, false).map_err(map_err_frontend)
}

#[tauri::command]
async fn get_m3u8_from_link(source: Source) -> Result<(), String> {
    m3u::get_m3u8_from_link(source, false)
        .await
        .map_err(map_err_frontend)
}

#[tauri::command]
async fn play(channel: Channel, record: bool) -> Result<(), String> {
    mpv::play(channel, record).await.map_err(map_err_frontend)
}

#[tauri::command(async)]
fn get_settings() -> Result<Settings, String> {
    settings::get_settings().map_err(map_err_frontend)
}

#[tauri::command(async)]
fn update_settings(settings: Settings) -> Result<(), String> {
    settings::update_settings(settings).map_err(map_err_frontend)
}

#[tauri::command(async)]
fn search(filters: Filters) -> Result<Vec<Channel>, String> {
    sql::search(filters).map_err(map_err_frontend)
}

#[tauri::command]
async fn get_xtream(source: Source) -> Result<(), String> {
    xtream::get_xtream(source, false)
        .await
        .map_err(map_err_frontend)
}

#[tauri::command]
async fn refresh_source(source: Source) -> Result<(), String> {
    utils::refresh_source(source)
        .await
        .map_err(map_err_frontend)
}

#[tauri::command]
async fn refresh_all() -> Result<(), String> {
    utils::refresh_all().await.map_err(map_err_frontend)
}

#[tauri::command]
async fn get_episodes(channel: Channel) -> Result<(), String> {
    xtream::get_episodes(channel)
        .await
        .map_err(map_err_frontend)
}

#[tauri::command(async)]
fn favorite_channel(channel_id: i64) -> Result<(), String> {
    sql::favorite_channel(channel_id, true).map_err(map_err_frontend)
}

#[tauri::command(async)]
fn unfavorite_channel(channel_id: i64) -> Result<(), String> {
    sql::favorite_channel(channel_id, false).map_err(map_err_frontend)
}

#[tauri::command(async)]
fn source_name_exists(name: String) -> Result<bool, String> {
    sql::source_name_exists(&name).map_err(map_err_frontend)
}

#[tauri::command(async)]
fn get_sources() -> Result<Vec<Source>, String> {
    sql::get_sources().map_err(map_err_frontend)
}

#[tauri::command(async)]
fn get_enabled_sources() -> Result<Vec<Source>, String> {
    sql::get_enabled_sources().map_err(map_err_frontend)
}

#[tauri::command(async)]
fn delete_source(id: i64) -> Result<(), String> {
    sql::delete_source(id).map_err(map_err_frontend)
}

#[tauri::command(async)]
fn toggle_source(value: bool, source_id: i64) -> Result<(), String> {
    sql::set_source_enabled(value, source_id).map_err(map_err_frontend)
}

#[tauri::command(async)]
fn delete_database() -> Result<(), String> {
    sql::delete_database().map_err(map_err_frontend)
}

#[tauri::command(async)]
fn add_custom_channel(channel: CustomChannel) -> Result<(), String> {
    sql::do_tx(|tx| sql::add_custom_channel(tx, channel)).map_err(map_err_frontend)
}

#[tauri::command(async)]
fn edit_custom_channel(channel: CustomChannel) -> Result<(), String> {
    sql::edit_custom_channel(channel).map_err(map_err_frontend)
}

#[tauri::command(async)]
fn delete_custom_channel(id: i64) -> Result<(), String> {
    sql::delete_custom_channel(id).map_err(map_err_frontend)
}

#[tauri::command(async)]
fn get_custom_channel_extra_data(
    id: i64,
    group_id: Option<i64>,
) -> Result<CustomChannelExtraData, String> {
    sql::get_custom_channel_extra_data(id, group_id).map_err(map_err_frontend)
}

#[tauri::command(async)]
fn add_custom_source(name: String) -> Result<(), String> {
    sql::do_tx(|tx| sql::create_or_find_source_by_name(tx, &mut sql::get_custom_source(name)))
        .map_err(map_err_frontend)?;
    Ok(())
}

#[tauri::command(async)]
fn share_custom_channel(channel: Channel) -> Result<(), String> {
    share::share_custom_channel(channel).map_err(map_err_frontend)
}

#[tauri::command(async)]
fn group_auto_complete(query: Option<String>, source_id: i64) -> Result<Vec<IdName>, String> {
    sql::group_auto_complete(query, source_id).map_err(map_err_frontend)
}

#[tauri::command(async)]
fn edit_custom_group(group: Group) -> Result<(), String> {
    sql::edit_custom_group(group).map_err(map_err_frontend)
}

#[tauri::command(async)]
fn add_custom_group(group: Group) -> Result<(), String> {
    sql::do_tx(|tx| {
        sql::add_custom_group(tx, group)?;
        Ok(())
    })
    .map_err(map_err_frontend)
}

#[tauri::command(async)]
fn delete_custom_group(
    id: i64,
    new_id: Option<i64>,
    do_channels_update: bool,
) -> Result<(), String> {
    sql::delete_custom_group(id, new_id, do_channels_update).map_err(map_err_frontend)
}

#[tauri::command(async)]
fn group_not_empty(id: i64) -> Result<bool, String> {
    sql::group_not_empty(id).map_err(map_err_frontend)
}

#[tauri::command(async)]
fn group_exists(name: String, source_id: i64) -> Result<bool, String> {
    sql::group_exists(&name, source_id).map_err(map_err_frontend)
}

#[tauri::command(async)]
fn share_custom_group(group: Channel) -> Result<(), String> {
    share::share_custom_group(group).map_err(map_err_frontend)
}

#[tauri::command(async)]
fn share_custom_source(source: Source) -> Result<(), String> {
    share::share_custom_source(source).map_err(map_err_frontend)
}

#[tauri::command(async)]
fn import(
    path: String,
    source_id: Option<i64>,
    name_override: Option<String>,
) -> Result<(), String> {
    share::import(path, source_id, name_override).map_err(map_err_frontend)
}

#[tauri::command(async)]
fn channel_exists(name: String, url: String, source_id: i64) -> Result<bool, String> {
    sql::channel_exists(&name, &url, source_id).map_err(map_err_frontend)
}

#[tauri::command(async)]
fn update_source(source: Source) -> Result<(), String> {
    sql::update_source(source).map_err(map_err_frontend)
}

#[tauri::command]
<<<<<<< HEAD
async fn get_epg(channel: Channel) -> Result<Vec<EPG>, String> {
    xtream::get_short_epg(channel)
        .await
        .map_err(map_err_frontend)
}
=======
async fn get_epg(channel: Channel) ->  Result<Vec<EPG>, String> {
    xtream::get_short_epg(channel).await.map_err(map_err_frontend)
}

#[tauri::command]
async fn download(app: AppHandle, channel: Channel) -> Result<(), String> {
    utils::download(app, channel).await.map_err(map_err_frontend)
}

>>>>>>> 446aebae
<|MERGE_RESOLUTION|>--- conflicted
+++ resolved
@@ -274,20 +274,14 @@
 }
 
 #[tauri::command]
-<<<<<<< HEAD
 async fn get_epg(channel: Channel) -> Result<Vec<EPG>, String> {
     xtream::get_short_epg(channel)
         .await
         .map_err(map_err_frontend)
 }
-=======
-async fn get_epg(channel: Channel) ->  Result<Vec<EPG>, String> {
-    xtream::get_short_epg(channel).await.map_err(map_err_frontend)
-}
 
 #[tauri::command]
 async fn download(app: AppHandle, channel: Channel) -> Result<(), String> {
     utils::download(app, channel).await.map_err(map_err_frontend)
 }
 
->>>>>>> 446aebae
